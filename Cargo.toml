--- conflicted
+++ resolved
@@ -19,26 +19,11 @@
 multiaddr = { package = "parity-multiaddr", version = "0.4.0", path = "./misc/multiaddr" }
 multihash = { package = "parity-multihash", version = "0.1.0", path = "./misc/multihash" }
 lazy_static = "1.2"
-<<<<<<< HEAD
-libp2p-mplex = { version = "0.6.0", path = "./muxers/mplex" }
-libp2p-identify = { version = "0.6.0", path = "./protocols/identify" }
-libp2p-kad = { version = "0.6.0", path = "./protocols/kad" }
-libp2p-floodsub = { version = "0.6.0", path = "./protocols/floodsub" }
-libp2p-gossipsub = { version = "0.1.0", path = "./protocols/gossipsub" }
-libp2p-ping = { version = "0.6.0", path = "./protocols/ping" }
-libp2p-plaintext = { version = "0.6.0", path = "./protocols/plaintext" }
-libp2p-ratelimit = { version = "0.6.0", path = "./transports/ratelimit" }
-libp2p-core = { version = "0.6.0", path = "./core" }
-libp2p-core-derive = { version = "0.6.0", path = "./misc/core-derive" }
-libp2p-secio = { version = "0.6.0", path = "./protocols/secio", default-features = false }
-libp2p-uds = { version = "0.6.0", path = "./transports/uds" }
-libp2p-websocket = { version = "0.6.0", path = "./transports/websocket", optional = true }
-libp2p-yamux = { version = "0.6.0", path = "./muxers/yamux" }
-=======
 libp2p-mplex = { version = "0.7.0", path = "./muxers/mplex" }
 libp2p-identify = { version = "0.7.0", path = "./protocols/identify" }
 libp2p-kad = { version = "0.7.0", path = "./protocols/kad" }
 libp2p-floodsub = { version = "0.7.0", path = "./protocols/floodsub" }
+libp2p-gossipsub = { version = "0.1.0", path = "./protocols/gossipsub" }
 libp2p-ping = { version = "0.7.0", path = "./protocols/ping" }
 libp2p-plaintext = { version = "0.7.0", path = "./protocols/plaintext" }
 libp2p-ratelimit = { version = "0.7.0", path = "./transports/ratelimit" }
@@ -49,7 +34,6 @@
 libp2p-wasm-ext = { version = "0.1.0", path = "./transports/wasm-ext" }
 libp2p-websocket = { version = "0.7.0", path = "./transports/websocket", optional = true }
 libp2p-yamux = { version = "0.7.0", path = "./muxers/yamux" }
->>>>>>> 68df8c07
 parking_lot = "0.7"
 smallvec = "0.6"
 tokio-codec = "0.1"
