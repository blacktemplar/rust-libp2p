--- conflicted
+++ resolved
@@ -43,11 +43,8 @@
 wasm-timer = "0.1"
 
 [target.'cfg(not(any(target_os = "emscripten", target_os = "unknown")))'.dependencies]
-<<<<<<< HEAD
 libp2p-discv5 = { version = "0.1.0", path = "./misc/discv5" }
-=======
 libp2p-deflate = { version = "0.1.0", path = "./protocols/deflate" }
->>>>>>> 5c612b6f
 libp2p-dns = { version = "0.9.0", path = "./transports/dns" }
 libp2p-mdns = { version = "0.9.0", path = "./misc/mdns" }
 libp2p-noise = { version = "0.7.0", path = "./protocols/noise" }
