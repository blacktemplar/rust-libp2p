// Copyright 2019 Parity Technologies (UK) Ltd.
//
// Permission is hereby granted, free of charge, to any person obtaining a
// copy of this software and associated documentation files (the "Software"),
// to deal in the Software without restriction, including without limitation
// the rights to use, copy, modify, merge, publish, distribute, sublicense,
// and/or sell copies of the Software, and to permit persons to whom the
// Software is furnished to do so, subject to the following conditions:
//
// The above copyright notice and this permission notice shall be included in
// all copies or substantial portions of the Software.
//
// THE SOFTWARE IS PROVIDED "AS IS", WITHOUT WARRANTY OF ANY KIND, EXPRESS
// OR IMPLIED, INCLUDING BUT NOT LIMITED TO THE WARRANTIES OF MERCHANTABILITY,
// FITNESS FOR A PARTICULAR PURPOSE AND NONINFRINGEMENT. IN NO EVENT SHALL THE
// AUTHORS OR COPYRIGHT HOLDERS BE LIABLE FOR ANY CLAIM, DAMAGES OR OTHER
// LIABILITY, WHETHER IN AN ACTION OF CONTRACT, TORT OR OTHERWISE, ARISING
// FROM, OUT OF OR IN CONNECTION WITH THE SOFTWARE OR THE USE OR OTHER
// DEALINGS IN THE SOFTWARE.

use futures::prelude::*;
use log::debug;
use quickcheck::{QuickCheck, TestResult};
use rand::{random, seq::SliceRandom, SeedableRng};
use std::{
    io::Error,
    pin::Pin,
    task::{Context, Poll},
    time::Duration,
};

use libp2p_core::{
    identity, multiaddr::Protocol, muxing::StreamMuxerBox, transport::MemoryTransport, upgrade,
    Multiaddr, Transport,
};
<<<<<<< HEAD
use libp2p_gossipsub::{Gossipsub, GossipsubConfig, GossipsubEvent, IdentTopic as Topic};
=======
use libp2p_gossipsub::{
    Gossipsub, GossipsubConfigBuilder, GossipsubEvent, MessageAuthenticity, Topic, ValidationMode,
};
>>>>>>> b20771b7
use libp2p_plaintext::PlainText2Config;
use libp2p_swarm::Swarm;
use libp2p_yamux as yamux;

struct Graph {
    pub nodes: Vec<(Multiaddr, Swarm<Gossipsub>)>,
}

impl Future for Graph {
    type Output = (Multiaddr, GossipsubEvent);

    fn poll(mut self: Pin<&mut Self>, cx: &mut Context<'_>) -> Poll<Self::Output> {
        for (addr, node) in &mut self.nodes {
            match node.poll_next_unpin(cx) {
                Poll::Ready(Some(event)) => return Poll::Ready((addr.clone(), event)),
                Poll::Ready(None) => panic!("unexpected None when polling nodes"),
                Poll::Pending => {}
            }
        }

        Poll::Pending
    }
}

impl Graph {
    fn new_connected(num_nodes: usize, seed: u64) -> Graph {
        if num_nodes == 0 {
            panic!("expecting at least one node");
        }

        let mut rng = rand::rngs::StdRng::seed_from_u64(seed);

        let mut not_connected_nodes = std::iter::once(())
            .cycle()
            .take(num_nodes)
            .map(|_| build_node())
            .collect::<Vec<(Multiaddr, Swarm<Gossipsub>)>>();

        let mut connected_nodes = vec![not_connected_nodes.pop().unwrap()];

        while !not_connected_nodes.is_empty() {
            connected_nodes.shuffle(&mut rng);
            not_connected_nodes.shuffle(&mut rng);

            let mut next = not_connected_nodes.pop().unwrap();
            let connected_addr = &connected_nodes[0].0;

            // Memory transport can not handle addresses with `/p2p` suffix.
            let mut connected_addr_no_p2p = connected_addr.clone();
            let p2p_suffix_connected = connected_addr_no_p2p.pop();

            debug!(
                "Connect: {} -> {}",
                next.0.clone().pop().unwrap(),
                p2p_suffix_connected.unwrap()
            );

            Swarm::dial_addr(&mut next.1, connected_addr_no_p2p).unwrap();

            connected_nodes.push(next);
        }

        Graph {
            nodes: connected_nodes,
        }
    }

    /// Polls the graph and passes each event into the provided FnMut until it returns `true`.
    fn wait_for<F>(self, mut f: F) -> Self
    where
        F: FnMut(GossipsubEvent) -> bool,
    {
        // The future below should return self. Given that it is a FnMut and not a FnOnce, one needs
        // to wrap `self` in an Option, leaving a `None` behind after the final `Poll::Ready`.
        let mut this = Some(self);

        let fut = futures::future::poll_fn(move |cx| match &mut this {
            Some(graph) => loop {
                match graph.poll_unpin(cx) {
                    Poll::Ready((_addr, ev)) => {
                        if f(ev) {
                            return Poll::Ready(this.take().unwrap());
                        }
                    }
                    Poll::Pending => return Poll::Pending,
                }
            },
            None => panic!("future called after final return"),
        });

        let fut = async_std::future::timeout(Duration::from_secs(10), fut);

        futures::executor::block_on(fut).unwrap()
    }

    /// Polls the graph until Poll::Pending is obtained, completing the underlying polls.
    fn drain_poll(self) -> Self {
        // The future below should return self. Given that it is a FnMut and not a FnOnce, one needs
        // to wrap `self` in an Option, leaving a `None` behind after the final `Poll::Ready`.
        let mut this = Some(self);

        let fut = futures::future::poll_fn(move |cx| match &mut this {
            Some(graph) => loop {
                match graph.poll_unpin(cx) {
                    Poll::Ready(_) => {}
                    Poll::Pending => return Poll::Ready(this.take().unwrap()),
                }
            },
            None => panic!("future called after final return"),
        });
        let fut = async_std::future::timeout(Duration::from_secs(10), fut);
        futures::executor::block_on(fut).unwrap()
    }
}

fn build_node() -> (Multiaddr, Swarm<Gossipsub>) {
    let key = identity::Keypair::generate_ed25519();
    let public_key = key.public();

    let transport = MemoryTransport::default()
        .upgrade(upgrade::Version::V1)
        .authenticate(PlainText2Config {
            local_public_key: public_key.clone(),
        })
        .multiplex(yamux::Config::default())
        .map(|(p, m), _| (p, StreamMuxerBox::new(m)))
        .map_err(|e| -> Error { panic!("Failed to create transport: {:?}", e) })
        .boxed();

    let peer_id = public_key.clone().into_peer_id();

    // NOTE: The graph of created nodes can be disconnected from the mesh point of view as nodes
    // can reach their d_lo value and not add other nodes to their mesh. To speed up this test, we
    // reduce the default values of the heartbeat, so that all nodes will receive gossip in a
    // timely fashion.

    let config = GossipsubConfigBuilder::new()
        .heartbeat_initial_delay(Duration::from_millis(100))
        .heartbeat_interval(Duration::from_millis(200))
        .history_length(10)
        .history_gossip(10)
        .validation_mode(ValidationMode::Permissive)
        .build();
    let behaviour = Gossipsub::new(MessageAuthenticity::Author(peer_id.clone()), config);
    let mut swarm = Swarm::new(transport, behaviour, peer_id);

    let port = 1 + random::<u64>();
    let mut addr: Multiaddr = Protocol::Memory(port).into();
    Swarm::listen_on(&mut swarm, addr.clone()).unwrap();

    addr = addr.with(libp2p_core::multiaddr::Protocol::P2p(
        public_key.into_peer_id().into(),
    ));

    (addr, swarm)
}

#[test]
fn multi_hop_propagation() {
    let _ = env_logger::try_init();

    fn prop(num_nodes: u8, seed: u64) -> TestResult {
        if num_nodes < 2 || num_nodes > 100 {
            return TestResult::discard();
        }

        debug!("number nodes: {:?}, seed: {:?}", num_nodes, seed);

        let mut graph = Graph::new_connected(num_nodes as usize, seed);
        let number_nodes = graph.nodes.len();

        // Subscribe each node to the same topic.
        let topic = Topic::new("test-net");
        for (_addr, node) in &mut graph.nodes {
            node.subscribe(topic.clone());
        }

        // Wait for all nodes to be subscribed.
        let mut subscribed = 0;
        graph = graph.wait_for(move |ev| {
            if let GossipsubEvent::Subscribed { .. } = ev {
                subscribed += 1;
                if subscribed == (number_nodes - 1) * 2 {
                    return true;
                }
            }

            false
        });

        // It can happen that the publish occurs before all grafts have completed causing this test
        // to fail. We drain all the poll messages before publishing.
        graph = graph.drain_poll();

        // Publish a single message.
<<<<<<< HEAD
        graph.nodes[0].1.publish(topic, vec![1, 2, 3]);
=======
        graph.nodes[0].1.publish(&topic, vec![1, 2, 3]).unwrap();
>>>>>>> b20771b7

        // Wait for all nodes to receive the published message.
        let mut received_msgs = 0;
        graph.wait_for(move |ev| {
            if let GossipsubEvent::Message(..) = ev {
                received_msgs += 1;
                if received_msgs == number_nodes - 1 {
                    return true;
                }
            }

            false
        });

        TestResult::passed()
    }

    QuickCheck::new()
        .max_tests(10)
        .quickcheck(prop as fn(u8, u64) -> TestResult)
}<|MERGE_RESOLUTION|>--- conflicted
+++ resolved
@@ -33,13 +33,10 @@
     identity, multiaddr::Protocol, muxing::StreamMuxerBox, transport::MemoryTransport, upgrade,
     Multiaddr, Transport,
 };
-<<<<<<< HEAD
-use libp2p_gossipsub::{Gossipsub, GossipsubConfig, GossipsubEvent, IdentTopic as Topic};
-=======
 use libp2p_gossipsub::{
-    Gossipsub, GossipsubConfigBuilder, GossipsubEvent, MessageAuthenticity, Topic, ValidationMode,
+    Gossipsub, GossipsubConfigBuilder, GossipsubEvent, IdentTopic as Topic, MessageAuthenticity,
+    ValidationMode,
 };
->>>>>>> b20771b7
 use libp2p_plaintext::PlainText2Config;
 use libp2p_swarm::Swarm;
 use libp2p_yamux as yamux;
@@ -235,11 +232,7 @@
         graph = graph.drain_poll();
 
         // Publish a single message.
-<<<<<<< HEAD
-        graph.nodes[0].1.publish(topic, vec![1, 2, 3]);
-=======
-        graph.nodes[0].1.publish(&topic, vec![1, 2, 3]).unwrap();
->>>>>>> b20771b7
+        graph.nodes[0].1.publish(topic, vec![1, 2, 3]).unwrap();
 
         // Wait for all nodes to receive the published message.
         let mut received_msgs = 0;
