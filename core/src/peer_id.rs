// Copyright 2018 Parity Technologies (UK) Ltd.
//
// Permission is hereby granted, free of charge, to any person obtaining a
// copy of this software and associated documentation files (the "Software"),
// to deal in the Software without restriction, including without limitation
// the rights to use, copy, modify, merge, publish, distribute, sublicense,
// and/or sell copies of the Software, and to permit persons to whom the
// Software is furnished to do so, subject to the following conditions:
//
// The above copyright notice and this permission notice shall be included in
// all copies or substantial portions of the Software.
//
// THE SOFTWARE IS PROVIDED "AS IS", WITHOUT WARRANTY OF ANY KIND, EXPRESS
// OR IMPLIED, INCLUDING BUT NOT LIMITED TO THE WARRANTIES OF MERCHANTABILITY,
// FITNESS FOR A PARTICULAR PURPOSE AND NONINFRINGEMENT. IN NO EVENT SHALL THE
// AUTHORS OR COPYRIGHT HOLDERS BE LIABLE FOR ANY CLAIM, DAMAGES OR OTHER
// LIABILITY, WHETHER IN AN ACTION OF CONTRACT, TORT OR OTHERWISE, ARISING
// FROM, OUT OF OR IN CONNECTION WITH THE SOFTWARE OR THE USE OR OTHER
// DEALINGS IN THE SOFTWARE.

use crate::PublicKey;
use bs58;
use thiserror::Error;
use multihash::{self, Code, Sha2_256};
use rand::Rng;
use std::{convert::TryFrom, borrow::Borrow, fmt, hash, str::FromStr, cmp};

/// Public keys with byte-lengths smaller than `MAX_INLINE_KEY_LENGTH` will be
/// automatically used as the peer id using an identity multihash.
const MAX_INLINE_KEY_LENGTH: usize = 42;

/// Identifier of a peer of the network.
///
/// The data is a multihash of the public key of the peer.
// TODO: maybe keep things in decoded version?
#[derive(Clone, Eq)]
pub struct PeerId {
    multihash: multihash::Multihash,
    /// A (temporary) "canonical" multihash if `multihash` is of type
    /// multihash::Hash::Identity, so that `Borrow<[u8]>` semantics
    /// can be given, i.e. a view of a byte representation whose
    /// equality is consistent with `PartialEq`.
    canonical: Option<multihash::Multihash>,
}

impl fmt::Debug for PeerId {
    fn fmt(&self, f: &mut fmt::Formatter<'_>) -> fmt::Result {
        f.debug_tuple("PeerId")
            .field(&self.to_base58())
            .finish()
    }
}

impl fmt::Display for PeerId {
    fn fmt(&self, f: &mut fmt::Formatter<'_>) -> fmt::Result {
        self.to_base58().fmt(f)
    }
}

impl cmp::PartialOrd for PeerId {
    fn partial_cmp(&self, other: &Self) -> Option<cmp::Ordering> {
        Some(Ord::cmp(self, other))
    }
}

impl cmp::Ord for PeerId {
    fn cmp(&self, other: &Self) -> cmp::Ordering {
        // must use borrow, because as_bytes is not consistent with equality
        let lhs: &[u8] = self.borrow();
        let rhs: &[u8] = other.borrow();
        lhs.cmp(rhs)
    }
}

impl PeerId {
    /// Builds a `PeerId` from a public key.
    pub fn from_public_key(key: PublicKey) -> PeerId {
        let key_enc = key.into_protobuf_encoding();

<<<<<<< HEAD
        // Note: the correct behaviour, according to the libp2p specifications, is the
        // commented-out code, which consists it transmitting small keys un-hashed. However, this
        // version and all previous versions of rust-libp2p always hash the key. Starting from
        // version 0.13, rust-libp2p accepts both hashed and non-hashed keys as input
        // (see `from_bytes`). Starting from version 0.14, rust-libp2p will switch to not hashing
        // the key (a.k.a. the correct behaviour).
        // In other words, rust-libp2p 0.13 is compatible with all versions of rust-libp2p.
        // Rust-libp2p 0.12 and below is **NOT** compatible with rust-libp2p 0.14 and above.
        let hash_algorithm = if key_enc.len() <= MAX_INLINE_KEY_LENGTH {
            multihash::Hash::Identity
        } else {
            multihash::Hash::SHA2256
        };
        let multihash = multihash::encode(hash_algorithm, &key_enc)
            .expect("identity and sha2-256 are always supported by known public key types");
        PeerId { multihash }
=======
        // Note: before 0.12, this was incorrectly implemented and `SHA2256` was always used.
        // Starting from version 0.13, rust-libp2p accepts both hashed and non-hashed keys as
        // input (see `from_bytes`). Starting from version 0.16 rust-libp2p will compare
        // `PeerId`s of different hashes equal, which makes it possible to connect through
        // secio or noise to nodes with an identity hash. Starting from version 0.17, rust-libp2p
        // will switch to not hashing the key (i.e. the correct behaviour).
        // In other words, rust-libp2p 0.16 is compatible with all versions of rust-libp2p.
        // Rust-libp2p 0.12 and below is **NOT** compatible with rust-libp2p 0.17 and above.
        let (hash_algorithm, canonical_algorithm) = if key_enc.len() <= MAX_INLINE_KEY_LENGTH {
            (Code::Identity, Some(Code::Sha2_256))
        } else {
            (Code::Sha2_256, None)
        };

        let canonical = canonical_algorithm.map(|alg|
            alg.digest(&key_enc));

        let multihash = hash_algorithm.digest(&key_enc);

        PeerId { multihash, canonical }
>>>>>>> 5e0bb103
    }

    /// Checks whether `data` is a valid `PeerId`. If so, returns the `PeerId`. If not, returns
    /// back the data as an error.
    pub fn from_bytes(data: Vec<u8>) -> Result<PeerId, Vec<u8>> {
        match multihash::Multihash::from_bytes(data) {
            Ok(multihash) => {
                if multihash.algorithm() == multihash::Code::Sha2_256 {
                    Ok(PeerId { multihash, canonical: None })
                }
                else if multihash.algorithm() == multihash::Code::Identity {
                    let canonical = Sha2_256::digest(&multihash.digest());
                    Ok(PeerId { multihash, canonical: Some(canonical) })
                } else {
                    Err(multihash.into_bytes())
                }
            }
            Err(err) => Err(err.data),
        }
    }

    /// Turns a `Multihash` into a `PeerId`. If the multihash doesn't use the correct algorithm,
    /// returns back the data as an error.
    pub fn from_multihash(data: multihash::Multihash) -> Result<PeerId, multihash::Multihash> {
        if data.algorithm() == multihash::Code::Sha2_256 {
            Ok(PeerId { multihash: data, canonical: None })
        } else if data.algorithm() == multihash::Code::Identity {
            let canonical = Sha2_256::digest(data.digest());
            Ok(PeerId { multihash: data, canonical: Some(canonical) })
        } else {
            Err(data)
        }
    }

    /// Generates a random peer ID from a cryptographically secure PRNG.
    ///
    /// This is useful for randomly walking on a DHT, or for testing purposes.
    pub fn random() -> PeerId {
        let peer_id = rand::thread_rng().gen::<[u8; 32]>();
        PeerId {
            multihash: multihash::wrap(multihash::Code::Sha2_256, &peer_id),
            canonical: None,
        }
    }

    /// Returns a raw bytes representation of this `PeerId`.
    ///
    /// **NOTE:** This byte representation is not necessarily consistent with
    /// equality of peer IDs. That is, two peer IDs may be considered equal
    /// while having a different byte representation as per `into_bytes`.
    pub fn into_bytes(self) -> Vec<u8> {
        self.multihash.into_bytes()
    }

    /// Returns a raw bytes representation of this `PeerId`.
    ///
    /// **NOTE:** This byte representation is not necessarily consistent with
    /// equality of peer IDs. That is, two peer IDs may be considered equal
    /// while having a different byte representation as per `as_bytes`.
    pub fn as_bytes(&self) -> &[u8] {
        self.multihash.as_bytes()
    }

    /// Returns a base-58 encoded string of this `PeerId`.
    pub fn to_base58(&self) -> String {
        bs58::encode(self.as_bytes()).into_string()
    }

    /// Checks whether the public key passed as parameter matches the public key of this `PeerId`.
    ///
    /// Returns `None` if this `PeerId`s hash algorithm is not supported when encoding the
    /// given public key, otherwise `Some` boolean as the result of an equality check.
    pub fn is_public_key(&self, public_key: &PublicKey) -> Option<bool> {
        let alg = self.multihash.algorithm();
        let enc = public_key.clone().into_protobuf_encoding();
        Some(alg.digest(&enc) == self.multihash)
    }
}

impl hash::Hash for PeerId {
    fn hash<H>(&self, state: &mut H)
    where
        H: hash::Hasher
    {
        let digest = self.borrow() as &[u8];
        hash::Hash::hash(digest, state)
    }
}

impl From<PublicKey> for PeerId {
    #[inline]
    fn from(key: PublicKey) -> PeerId {
        PeerId::from_public_key(key)
    }
}

impl TryFrom<Vec<u8>> for PeerId {
    type Error = Vec<u8>;

    fn try_from(value: Vec<u8>) -> Result<Self, Self::Error> {
        PeerId::from_bytes(value)
    }
}

impl TryFrom<multihash::Multihash> for PeerId {
    type Error = multihash::Multihash;

    fn try_from(value: multihash::Multihash) -> Result<Self, Self::Error> {
        PeerId::from_multihash(value)
    }
}

impl PartialEq<PeerId> for PeerId {
    fn eq(&self, other: &PeerId) -> bool {
        let self_digest = self.borrow() as &[u8];
        let other_digest = other.borrow() as &[u8];
        self_digest == other_digest
    }
}

impl Borrow<[u8]> for PeerId {
    fn borrow(&self) -> &[u8] {
        self.canonical.as_ref().map_or(self.multihash.as_bytes(), |c| c.as_bytes())
    }
}

/// **NOTE:** This byte representation is not necessarily consistent with
/// equality of peer IDs. That is, two peer IDs may be considered equal
/// while having a different byte representation as per `AsRef<[u8]>`.
impl AsRef<[u8]> for PeerId {
    fn as_ref(&self) -> &[u8] {
        self.as_bytes()
    }
}

impl From<PeerId> for multihash::Multihash {
    fn from(peer_id: PeerId) -> Self {
        peer_id.multihash
    }
}

#[derive(Debug, Error)]
pub enum ParseError {
    #[error("base-58 decode error: {0}")]
    B58(#[from] bs58::decode::Error),
    #[error("decoding multihash failed")]
    MultiHash,
}

impl FromStr for PeerId {
    type Err = ParseError;

    #[inline]
    fn from_str(s: &str) -> Result<Self, Self::Err> {
        let bytes = bs58::decode(s).into_vec()?;
        PeerId::from_bytes(bytes).map_err(|_| ParseError::MultiHash)
    }
}

#[cfg(test)]
mod tests {
    use crate::{PeerId, identity};
    use std::{convert::TryFrom as _, hash::{self, Hasher as _}};

    #[test]
    fn peer_id_is_public_key() {
        let key = identity::Keypair::generate_ed25519().public();
        let peer_id = key.clone().into_peer_id();
        assert_eq!(peer_id.is_public_key(&key), Some(true));
    }

    #[test]
    fn peer_id_into_bytes_then_from_bytes() {
        let peer_id = identity::Keypair::generate_ed25519().public().into_peer_id();
        let second = PeerId::from_bytes(peer_id.clone().into_bytes()).unwrap();
        assert_eq!(peer_id, second);
    }

    #[test]
    fn peer_id_to_base58_then_back() {
        let peer_id = identity::Keypair::generate_ed25519().public().into_peer_id();
        let second: PeerId = peer_id.to_base58().parse().unwrap();
        assert_eq!(peer_id, second);
    }

    #[test]
    fn random_peer_id_is_valid() {
        for _ in 0 .. 5000 {
            let peer_id = PeerId::random();
            assert_eq!(peer_id, PeerId::from_bytes(peer_id.clone().into_bytes()).unwrap());
        }
    }

    #[test]
    fn peer_id_identity_equal_to_sha2256() {
        let random_bytes = (0..64).map(|_| rand::random::<u8>()).collect::<Vec<u8>>();
        let mh1 = multihash::Sha2_256::digest(&random_bytes);
        let mh2 = multihash::Identity::digest(&random_bytes);
        let peer_id1 = PeerId::try_from(mh1).unwrap();
        let peer_id2 = PeerId::try_from(mh2).unwrap();
        assert_eq!(peer_id1, peer_id2);
        assert_eq!(peer_id2, peer_id1);
    }

    #[test]
    fn peer_id_identity_hashes_equal_to_sha2256() {
        let random_bytes = (0..64).map(|_| rand::random::<u8>()).collect::<Vec<u8>>();
        let mh1 = multihash::Sha2_256::digest(&random_bytes);
        let mh2 = multihash::Identity::digest(&random_bytes);
        let peer_id1 = PeerId::try_from(mh1).unwrap();
        let peer_id2 = PeerId::try_from(mh2).unwrap();

        let mut hasher1 = fnv::FnvHasher::with_key(0);
        hash::Hash::hash(&peer_id1, &mut hasher1);
        let mut hasher2 = fnv::FnvHasher::with_key(0);
        hash::Hash::hash(&peer_id2, &mut hasher2);

        assert_eq!(hasher1.finish(), hasher2.finish());
    }

    #[test]
    fn peer_id_equal_across_algorithms() {
        use multihash::Code;
        use quickcheck::{Arbitrary, Gen};

        #[derive(Debug, Clone, PartialEq, Eq)]
        struct HashAlgo(Code);

        impl Arbitrary for HashAlgo {
            fn arbitrary<G: Gen>(g: &mut G) -> Self {
                match g.next_u32() % 4 { // make Hash::Identity more likely
                    0 => HashAlgo(Code::Sha2_256),
                    _ => HashAlgo(Code::Identity)
                }
            }
        }

        fn property(data: Vec<u8>, algo1: HashAlgo, algo2: HashAlgo) -> bool {
            let a = PeerId::try_from(algo1.0.digest(&data)).unwrap();
            let b = PeerId::try_from(algo2.0.digest(&data)).unwrap();

            if algo1 == algo2 || algo1.0 == Code::Identity || algo2.0 == Code::Identity {
                a == b
            } else {
                a != b
            }
        }

        quickcheck::quickcheck(property as fn(Vec<u8>, HashAlgo, HashAlgo) -> bool)
    }
}<|MERGE_RESOLUTION|>--- conflicted
+++ resolved
@@ -77,24 +77,6 @@
     pub fn from_public_key(key: PublicKey) -> PeerId {
         let key_enc = key.into_protobuf_encoding();
 
-<<<<<<< HEAD
-        // Note: the correct behaviour, according to the libp2p specifications, is the
-        // commented-out code, which consists it transmitting small keys un-hashed. However, this
-        // version and all previous versions of rust-libp2p always hash the key. Starting from
-        // version 0.13, rust-libp2p accepts both hashed and non-hashed keys as input
-        // (see `from_bytes`). Starting from version 0.14, rust-libp2p will switch to not hashing
-        // the key (a.k.a. the correct behaviour).
-        // In other words, rust-libp2p 0.13 is compatible with all versions of rust-libp2p.
-        // Rust-libp2p 0.12 and below is **NOT** compatible with rust-libp2p 0.14 and above.
-        let hash_algorithm = if key_enc.len() <= MAX_INLINE_KEY_LENGTH {
-            multihash::Hash::Identity
-        } else {
-            multihash::Hash::SHA2256
-        };
-        let multihash = multihash::encode(hash_algorithm, &key_enc)
-            .expect("identity and sha2-256 are always supported by known public key types");
-        PeerId { multihash }
-=======
         // Note: before 0.12, this was incorrectly implemented and `SHA2256` was always used.
         // Starting from version 0.13, rust-libp2p accepts both hashed and non-hashed keys as
         // input (see `from_bytes`). Starting from version 0.16 rust-libp2p will compare
@@ -115,7 +97,6 @@
         let multihash = hash_algorithm.digest(&key_enc);
 
         PeerId { multihash, canonical }
->>>>>>> 5e0bb103
     }
 
     /// Checks whether `data` is a valid `PeerId`. If so, returns the `PeerId`. If not, returns
