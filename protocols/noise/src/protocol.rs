// Copyright 2019 Parity Technologies (UK) Ltd.
//
// Permission is hereby granted, free of charge, to any person obtaining a
// copy of this software and associated documentation files (the "Software"),
// to deal in the Software without restriction, including without limitation
// the rights to use, copy, modify, merge, publish, distribute, sublicense,
// and/or sell copies of the Software, and to permit persons to whom the
// Software is furnished to do so, subject to the following conditions:
//
// The above copyright notice and this permission notice shall be included in
// all copies or substantial portions of the Software.
//
// THE SOFTWARE IS PROVIDED "AS IS", WITHOUT WARRANTY OF ANY KIND, EXPRESS
// OR IMPLIED, INCLUDING BUT NOT LIMITED TO THE WARRANTIES OF MERCHANTABILITY,
// FITNESS FOR A PARTICULAR PURPOSE AND NONINFRINGEMENT. IN NO EVENT SHALL THE
// AUTHORS OR COPYRIGHT HOLDERS BE LIABLE FOR ANY CLAIM, DAMAGES OR OTHER
// LIABILITY, WHETHER IN AN ACTION OF CONTRACT, TORT OR OTHERWISE, ARISING
// FROM, OUT OF OR IN CONNECTION WITH THE SOFTWARE OR THE USE OR OTHER
// DEALINGS IN THE SOFTWARE.

//! Components of a Noise protocol.

pub mod x25519;
pub mod x25519_spec;

use crate::NoiseError;
use libp2p_core::identity;
use rand::SeedableRng;
use zeroize::Zeroize;

const NOISE_STATIC_KEY_SIGNATURE_PREFIX: &str = "noise-libp2p-static-key:";

/// The parameters of a Noise protocol, consisting of a choice
/// for a handshake pattern as well as DH, cipher and hash functions.
#[derive(Clone)]
pub struct ProtocolParams(snow::params::NoiseParams);

impl ProtocolParams {
    /// Turn the protocol parameters into a session builder.
    pub(crate) fn into_builder(self) -> snow::Builder<'static> {
        snow::Builder::with_resolver(self.0, Box::new(Resolver))
    }
}

/// Type tag for the IK handshake pattern.
#[derive(Debug, Clone)]
pub enum IK {}

/// Type tag for the IX handshake pattern.
#[derive(Debug, Clone)]
pub enum IX {}

/// Type tag for the XX handshake pattern.
#[derive(Debug, Clone)]
pub enum XX {}

/// A Noise protocol over DH keys of type `C`. The choice of `C` determines the
/// protocol parameters for each handshake pattern.
pub trait Protocol<C> {
    /// The protocol parameters for the IK handshake pattern.
    fn params_ik() -> ProtocolParams;
    /// The protocol parameters for the IX handshake pattern.
    fn params_ix() -> ProtocolParams;
    /// The protocol parameters for the XX handshake pattern.
    fn params_xx() -> ProtocolParams;

    /// Construct a DH public key from a byte slice.
    fn public_from_bytes(s: &[u8]) -> Result<PublicKey<C>, NoiseError>;

    /// Determines whether the authenticity of the given DH static public key
    /// and public identity key is linked, i.e. that proof of ownership of a
    /// secret key for the static DH public key implies that the key is
    /// authentic w.r.t. the given public identity key.
    ///
    /// The trivial case is when the keys are byte for byte identical.
    #[allow(unused_variables)]
    #[deprecated]
    fn linked(id_pk: &identity::PublicKey, dh_pk: &PublicKey<C>) -> bool {
        false
    }

    /// Verifies that a given static DH public key is authentic w.r.t. a
    /// given public identity key in the context of an optional signature.
    ///
    /// The given static DH public key is assumed to already be authentic
    /// in the sense that possession of a corresponding secret key has been
    /// established, as is the case at the end of a Noise handshake involving
    /// static DH keys.
    ///
    /// If the public keys are [`linked`](Protocol::linked), verification succeeds
    /// without a signature, otherwise a signature over the static DH public key
    /// must be given and is verified with the public identity key, establishing
    /// the authenticity of the static DH public key w.r.t. the public identity key.
    #[allow(deprecated)]
    fn verify(id_pk: &identity::PublicKey, dh_pk: &PublicKey<C>, sig: &Option<Vec<u8>>) -> bool
    where
        C: AsRef<[u8]>
    {
        Self::linked(id_pk, dh_pk)
            || sig.as_ref().map_or(false, |s| {
                id_pk.verify(
                    &[NOISE_STATIC_KEY_SIGNATURE_PREFIX.as_bytes(), dh_pk.as_ref()].concat(),
                    s,
                )
            })
    }

    fn sign(id_keys: &identity::Keypair, dh_pk: &PublicKey<C>) -> Result<Vec<u8>, NoiseError>
    where
        C: AsRef<[u8]>
    {
        Ok(id_keys.sign(dh_pk.as_ref())?)
    }
}

/// DH keypair.
#[derive(Clone)]
pub struct Keypair<T: Zeroize> {
    secret: SecretKey<T>,
    public: PublicKey<T>,
}

/// A DH keypair that is authentic w.r.t. a [`identity::PublicKey`].
#[derive(Clone)]
pub struct AuthenticKeypair<T: Zeroize> {
    keypair: Keypair<T>,
    identity: KeypairIdentity
}

impl<T: Zeroize> AuthenticKeypair<T> {
    /// Extract the public [`KeypairIdentity`] from this `AuthenticKeypair`,
    /// dropping the DH `Keypair`.
    pub fn into_identity(self) -> KeypairIdentity {
        self.identity
    }
}

impl<T: Zeroize> std::ops::Deref for AuthenticKeypair<T> {
    type Target = Keypair<T>;

    fn deref(&self) -> &Self::Target {
        &self.keypair
    }
}

/// The associated public identity of a DH keypair.
#[derive(Clone)]
pub struct KeypairIdentity {
    /// The public identity key.
    pub public: identity::PublicKey,
    /// The signature over the public DH key.
    pub signature: Option<Vec<u8>>
}

impl<T: Zeroize> Keypair<T> {
    /// The public key of the DH keypair.
    pub fn public(&self) -> &PublicKey<T> {
        &self.public
    }

    /// The secret key of the DH keypair.
    pub fn secret(&self) -> &SecretKey<T> {
        &self.secret
    }

    /// Turn this DH keypair into a [`AuthenticKeypair`], i.e. a DH keypair that
    /// is authentic w.r.t. the given identity keypair, by signing the DH public key.
    pub fn into_authentic(self, id_keys: &identity::Keypair) -> Result<AuthenticKeypair<T>, NoiseError>
    where
        T: AsRef<[u8]>,
        T: Protocol<T>
    {
<<<<<<< HEAD
        let msg = [
            NOISE_STATIC_KEY_SIGNATURE_PREFIX.as_bytes(),
            self.public.as_ref(),
        ]
        .concat();

        let sig = id_keys.sign(&msg)?;
=======
        let sig = T::sign(id_keys, &self.public)?;
>>>>>>> 5e0bb103

        let identity = KeypairIdentity {
            public: id_keys.public(),
            signature: Some(sig)
        };

        Ok(AuthenticKeypair { keypair: self, identity })
    }
}

/// DH secret key.
#[derive(Clone)]
pub struct SecretKey<T: Zeroize>(T);

impl<T: Zeroize> Drop for SecretKey<T> {
    fn drop(&mut self) {
        self.0.zeroize()
    }
}

impl<T: AsRef<[u8]> + Zeroize> AsRef<[u8]> for SecretKey<T> {
    fn as_ref(&self) -> &[u8] {
        self.0.as_ref()
    }
}

/// DH public key.
#[derive(Clone)]
pub struct PublicKey<T>(T);

impl<T: AsRef<[u8]>> PartialEq for PublicKey<T> {
    fn eq(&self, other: &PublicKey<T>) -> bool {
        self.as_ref() == other.as_ref()
    }
}

impl<T: AsRef<[u8]>> Eq for PublicKey<T> {}

impl<T: AsRef<[u8]>> AsRef<[u8]> for PublicKey<T> {
    fn as_ref(&self) -> &[u8] {
        self.0.as_ref()
    }
}

/// Custom `snow::CryptoResolver` which delegates to either the
/// `RingResolver` on native or the `DefaultResolver` on wasm
/// for hash functions and symmetric ciphers, while using x25519-dalek
/// for Curve25519 DH.
struct Resolver;

impl snow::resolvers::CryptoResolver for Resolver {
    fn resolve_rng(&self) -> Option<Box<dyn snow::types::Random>> {
        Some(Box::new(Rng(rand::rngs::StdRng::from_entropy())))
    }

    fn resolve_dh(&self, choice: &snow::params::DHChoice) -> Option<Box<dyn snow::types::Dh>> {
        if let snow::params::DHChoice::Curve25519 = choice {
            Some(Box::new(Keypair::<x25519::X25519>::default()))
        } else {
            None
        }
    }

    fn resolve_hash(&self, choice: &snow::params::HashChoice) -> Option<Box<dyn snow::types::Hash>> {
        #[cfg(target_arch = "wasm32")]
        {
            snow::resolvers::DefaultResolver.resolve_hash(choice)
        }
        #[cfg(not(target_arch = "wasm32"))]
        {
            snow::resolvers::RingResolver.resolve_hash(choice)
        }
    }

    fn resolve_cipher(&self, choice: &snow::params::CipherChoice) -> Option<Box<dyn snow::types::Cipher>> {
        #[cfg(target_arch = "wasm32")]
        {
            snow::resolvers::DefaultResolver.resolve_cipher(choice)
        }
        #[cfg(not(target_arch = "wasm32"))]
        {
            snow::resolvers::RingResolver.resolve_cipher(choice)
        }
    }
}

/// Wrapper around a CSPRNG to implement `snow::Random` trait for.
struct Rng(rand::rngs::StdRng);

impl rand::RngCore for Rng {
    fn next_u32(&mut self) -> u32 {
        self.0.next_u32()
    }

    fn next_u64(&mut self) -> u64 {
        self.0.next_u64()
    }

    fn fill_bytes(&mut self, dest: &mut [u8]) {
        self.0.fill_bytes(dest)
    }

    fn try_fill_bytes(&mut self, dest: &mut [u8]) -> Result<(), rand::Error> {
        self.0.try_fill_bytes(dest)
    }
}

impl rand::CryptoRng for Rng {}

impl snow::types::Random for Rng {}<|MERGE_RESOLUTION|>--- conflicted
+++ resolved
@@ -28,8 +28,6 @@
 use rand::SeedableRng;
 use zeroize::Zeroize;
 
-const NOISE_STATIC_KEY_SIGNATURE_PREFIX: &str = "noise-libp2p-static-key:";
-
 /// The parameters of a Noise protocol, consisting of a choice
 /// for a handshake pattern as well as DH, cipher and hash functions.
 #[derive(Clone)]
@@ -97,12 +95,8 @@
         C: AsRef<[u8]>
     {
         Self::linked(id_pk, dh_pk)
-            || sig.as_ref().map_or(false, |s| {
-                id_pk.verify(
-                    &[NOISE_STATIC_KEY_SIGNATURE_PREFIX.as_bytes(), dh_pk.as_ref()].concat(),
-                    s,
-                )
-            })
+            ||
+        sig.as_ref().map_or(false, |s| id_pk.verify(dh_pk.as_ref(), s))
     }
 
     fn sign(id_keys: &identity::Keypair, dh_pk: &PublicKey<C>) -> Result<Vec<u8>, NoiseError>
@@ -170,17 +164,7 @@
         T: AsRef<[u8]>,
         T: Protocol<T>
     {
-<<<<<<< HEAD
-        let msg = [
-            NOISE_STATIC_KEY_SIGNATURE_PREFIX.as_bytes(),
-            self.public.as_ref(),
-        ]
-        .concat();
-
-        let sig = id_keys.sign(&msg)?;
-=======
         let sig = T::sign(id_keys, &self.public)?;
->>>>>>> 5e0bb103
 
         let identity = KeypairIdentity {
             public: id_keys.public(),
