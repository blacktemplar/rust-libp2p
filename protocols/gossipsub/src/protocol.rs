use crate::behaviour::GossipsubRpc;
use crate::rpc_proto;
use crate::topic::TopicHash;
use byteorder::{BigEndian, ByteOrder};
use bytes::Bytes;
use bytes::BytesMut;
use futures::future;
use libp2p_core::{upgrade, InboundUpgrade, OutboundUpgrade, PeerId, UpgradeInfo};
use protobuf::Message as ProtobufMessage;
use std::borrow::Cow;
use std::{io, iter};
use tokio_codec::{Decoder, Encoder, Framed};
use tokio_io::{AsyncRead, AsyncWrite};
use unsigned_varint::codec;

/// Implementation of the `ConnectionUpgrade` for the Gossipsub protocol.
#[derive(Debug, Clone)]
pub struct ProtocolConfig {
    protocol_id: Cow<'static, [u8]>,
    max_transmit_size: usize,
}

impl Default for ProtocolConfig {
    fn default() -> Self {
        Self {
            protocol_id: Cow::Borrowed(b"/meshsub/1.0.0"),
            max_transmit_size: 2048,
        }
    }
}

impl ProtocolConfig {
    /// Builds a new `ProtocolConfig`.
    /// Sets the maximum gossip transmission size.
    pub fn new(
        protocol_id: impl Into<Cow<'static, [u8]>>,
        max_transmit_size: usize,
    ) -> ProtocolConfig {
        ProtocolConfig {
            protocol_id: protocol_id.into(),
            max_transmit_size,
        }
    }
}

impl UpgradeInfo for ProtocolConfig {
    type Info = Cow<'static, [u8]>;
    type InfoIter = iter::Once<Self::Info>;

    fn protocol_info(&self) -> Self::InfoIter {
        iter::once(self.protocol_id.clone())
    }
}

impl<TSocket> InboundUpgrade<TSocket> for ProtocolConfig
where
    TSocket: AsyncRead + AsyncWrite,
{
    type Output = Framed<upgrade::Negotiated<TSocket>, GossipsubCodec>;
    type Error = io::Error;
    type Future = future::FutureResult<Self::Output, Self::Error>;

    fn upgrade_inbound(self, socket: upgrade::Negotiated<TSocket>, _: Self::Info) -> Self::Future {
        let mut length_codec = codec::UviBytes::default();
        length_codec.set_max_len(self.max_transmit_size);
        future::ok(Framed::new(socket, GossipsubCodec { length_codec }))
    }
}

impl<TSocket> OutboundUpgrade<TSocket> for ProtocolConfig
where
    TSocket: AsyncWrite + AsyncRead,
{
    type Output = Framed<upgrade::Negotiated<TSocket>, GossipsubCodec>;
    type Error = io::Error;
    type Future = future::FutureResult<Self::Output, Self::Error>;

    fn upgrade_outbound(self, socket: upgrade::Negotiated<TSocket>, _: Self::Info) -> Self::Future {
        let mut length_codec = codec::UviBytes::default();
        length_codec.set_max_len(self.max_transmit_size);
        future::ok(Framed::new(socket, GossipsubCodec { length_codec }))
    }
}

/* Gossip codec for the framing */

pub struct GossipsubCodec {
    /// Codec to encode/decode the Unsigned varint length prefix of the frames.
    length_codec: codec::UviBytes,
}

impl Encoder for GossipsubCodec {
    type Item = GossipsubRpc;
    type Error = io::Error;

    fn encode(&mut self, item: Self::Item, dst: &mut BytesMut) -> Result<(), Self::Error> {
        let mut proto = rpc_proto::RPC::new();

        for message in item.messages.into_iter() {
            let mut msg = rpc_proto::Message::new();
            msg.set_from(message.source.into_bytes());
            msg.set_data(message.data);
            msg.set_seqno(message.sequence_number.to_be_bytes().to_vec());
            msg.set_topicIDs(
                message
                    .topics
                    .into_iter()
                    .map(TopicHash::into_string)
                    .collect(),
            );
            proto.mut_publish().push(msg);
        }

        for subscription in item.subscriptions.into_iter() {
            let mut rpc_subscription = rpc_proto::RPC_SubOpts::new();
            rpc_subscription
                .set_subscribe(subscription.action == GossipsubSubscriptionAction::Subscribe);
            rpc_subscription.set_topicid(subscription.topic_hash.into_string());
            proto.mut_subscriptions().push(rpc_subscription);
        }

        // gossipsub control messages
        let mut control_msg = rpc_proto::ControlMessage::new();

        for action in item.control_msgs {
            match action {
                // collect all ihave messages
                GossipsubControlAction::IHave {
                    topic_hash,
                    message_ids,
                } => {
                    let mut rpc_ihave = rpc_proto::ControlIHave::new();
                    rpc_ihave.set_topicID(topic_hash.into_string());
                    for msg_id in message_ids {
                        rpc_ihave.mut_messageIDs().push(msg_id.0);
                    }
                    control_msg.mut_ihave().push(rpc_ihave);
                }
                GossipsubControlAction::IWant { message_ids } => {
                    let mut rpc_iwant = rpc_proto::ControlIWant::new();
                    for msg_id in message_ids {
                        rpc_iwant.mut_messageIDs().push(msg_id.0);
                    }
                    control_msg.mut_iwant().push(rpc_iwant);
                }
                GossipsubControlAction::Graft { topic_hash } => {
                    let mut rpc_graft = rpc_proto::ControlGraft::new();
                    rpc_graft.set_topicID(topic_hash.into_string());
                    control_msg.mut_graft().push(rpc_graft);
                }
                GossipsubControlAction::Prune { topic_hash } => {
                    let mut rpc_prune = rpc_proto::ControlPrune::new();
                    rpc_prune.set_topicID(topic_hash.into_string());
                    control_msg.mut_prune().push(rpc_prune);
                }
            }
        }

        proto.set_control(control_msg);

        let bytes = proto
            .write_to_bytes()
            .expect("there is no situation in which the protobuf message can be invalid");

        // length prefix the protobuf message, ensuring the max limit is not hit
        self.length_codec.encode(Bytes::from(bytes), dst)
    }
}

impl Decoder for GossipsubCodec {
    type Item = GossipsubRpc;
    type Error = io::Error;

    fn decode(&mut self, src: &mut BytesMut) -> Result<Option<Self::Item>, Self::Error> {
        let packet = match self.length_codec.decode(src)? {
            Some(p) => p,
            None => return Ok(None),
        };

        let mut rpc: rpc_proto::RPC = protobuf::parse_from_bytes(&packet)?;

        let mut messages = Vec::with_capacity(rpc.get_publish().len());
        for mut publish in rpc.take_publish().into_iter() {
            // ensure the sequence number is a u64
            let raw_seq = publish.take_seqno();
            if raw_seq.len() != 8 {
                return Err(io::Error::new(
                    io::ErrorKind::InvalidData,
                    "sequence number has an incorrect size",
                ));
            }
            messages.push(GossipsubMessage {
                source: PeerId::from_bytes(publish.take_from())
                    .map_err(|_| io::Error::new(io::ErrorKind::InvalidData, "Invalid Peer Id"))?,
                data: publish.take_data(),
                sequence_number: BigEndian::read_u64(&raw_seq),
                topics: publish
                    .take_topicIDs()
                    .into_iter()
                    .map(TopicHash::from_raw)
                    .collect(),
            });
        }

        let mut rpc_control = rpc.take_control();
        let mut control_msgs = vec![];
        // Collect the gossipsub control messages
        let ihave_msgs: Vec<GossipsubControlAction> = rpc_control
            .take_ihave()
            .into_iter()
            .map(|mut ihave| GossipsubControlAction::IHave {
                topic_hash: TopicHash::from_raw(ihave.take_topicID()),
                message_ids: ihave
                    .take_messageIDs()
                    .into_vec()
                    .into_iter()
                    .map(|x| MessageId(x))
                    .collect::<Vec<_>>(),
            })
            .collect();

        let iwant_msgs: Vec<GossipsubControlAction> = rpc_control
            .take_iwant()
            .into_iter()
            .map(|mut iwant| GossipsubControlAction::IWant {
                message_ids: iwant
                    .take_messageIDs()
                    .into_vec()
                    .into_iter()
                    .map(|x| MessageId(x))
                    .collect::<Vec<_>>(),
            })
            .collect();

        let graft_msgs: Vec<GossipsubControlAction> = rpc_control
            .take_graft()
            .into_iter()
            .map(|mut graft| GossipsubControlAction::Graft {
                topic_hash: TopicHash::from_raw(graft.take_topicID()),
            })
            .collect();

        let prune_msgs: Vec<GossipsubControlAction> = rpc_control
            .take_prune()
            .into_iter()
            .map(|mut prune| GossipsubControlAction::Prune {
                topic_hash: TopicHash::from_raw(prune.take_topicID()),
            })
            .collect();

        control_msgs.extend(ihave_msgs);
        control_msgs.extend(iwant_msgs);
        control_msgs.extend(graft_msgs);
        control_msgs.extend(prune_msgs);

        Ok(Some(GossipsubRpc {
            messages,
            subscriptions: rpc
                .take_subscriptions()
                .into_iter()
                .map(|mut sub| GossipsubSubscription {
                    action: if sub.get_subscribe() {
                        GossipsubSubscriptionAction::Subscribe
                    } else {
                        GossipsubSubscriptionAction::Unsubscribe
                    },
                    topic_hash: TopicHash::from_raw(sub.take_topicid()),
                })
                .collect(),
            control_msgs,
        }))
    }
}

/// A type for gossipsub message ids.
#[derive(Debug, Clone, PartialEq, Eq, Hash)]
pub struct MessageId(pub String);

impl std::fmt::Display for MessageId {
    fn fmt(&self, f: &mut std::fmt::Formatter<'_>) -> std::fmt::Result {
        write!(f, "{}", self.0)
    }
}

<<<<<<< HEAD
=======
impl Into<String> for MessageId {
    fn into(self) -> String {
        self.0.into()
    }
}

>>>>>>> 3af999ae
/// A message received by the gossipsub system.
#[derive(Debug, Clone, PartialEq, Eq, Hash)]
pub struct GossipsubMessage {
    /// Id of the peer that published this message.
    pub source: PeerId,

    /// Content of the message. Its meaning is out of scope of this library.
    pub data: Vec<u8>,

    /// A random sequence number.
    pub sequence_number: u64,

    /// List of topics this message belongs to.
    ///
    /// Each message can belong to multiple topics at once.
    pub topics: Vec<TopicHash>,
}

/// A subscription received by the gossipsub system.
#[derive(Debug, Clone, PartialEq, Eq, Hash)]
pub struct GossipsubSubscription {
    /// Action to perform.
    pub action: GossipsubSubscriptionAction,
    /// The topic from which to subscribe or unsubscribe.
    pub topic_hash: TopicHash,
}

/// Action that a subscription wants to perform.
#[derive(Debug, Clone, PartialEq, Eq, Hash)]
pub enum GossipsubSubscriptionAction {
    /// The remote wants to subscribe to the given topic.
    Subscribe,
    /// The remote wants to unsubscribe from the given topic.
    Unsubscribe,
}

/// A Control message received by the gossipsub system.
#[derive(Debug, Clone, PartialEq, Eq, Hash)]
pub enum GossipsubControlAction {
    /// Node broadcasts known messages per topic - IHave control message.
    IHave {
        /// The topic of the messages.
        topic_hash: TopicHash,
        /// A list of known message ids (peer_id + sequence _number) as a string.
        message_ids: Vec<MessageId>,
    },
    /// The node requests specific message ids (peer_id + sequence _number) - IWant control message.
    IWant {
        /// A list of known message ids (peer_id + sequence _number) as a string.
        message_ids: Vec<MessageId>,
    },
    /// The node has been added to the mesh - Graft control message.
    Graft {
        /// The mesh topic the peer should be added to.
        topic_hash: TopicHash,
    },
    /// The node has been removed from the mesh - Prune control message.
    Prune {
        /// The mesh topic the peer should be removed from.
        topic_hash: TopicHash,
    },
}<|MERGE_RESOLUTION|>--- conflicted
+++ resolved
@@ -282,15 +282,12 @@
     }
 }
 
-<<<<<<< HEAD
-=======
 impl Into<String> for MessageId {
     fn into(self) -> String {
         self.0.into()
     }
 }
 
->>>>>>> 3af999ae
 /// A message received by the gossipsub system.
 #[derive(Debug, Clone, PartialEq, Eq, Hash)]
 pub struct GossipsubMessage {
