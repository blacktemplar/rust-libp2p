--- conflicted
+++ resolved
@@ -359,50 +359,6 @@
 where
     T: AsyncRead + Unpin,
 {
-<<<<<<< HEAD
-    type Error = NoiseError;
-    type Item = State<T>;
-
-    fn poll(&mut self) -> Poll<Self::Item, Self::Error> {
-        loop {
-            match mem::replace(&mut self.state, RecvIdentityState::Done) {
-                RecvIdentityState::Init(st) => {
-                    self.state = RecvIdentityState::ReadPayloadLen(nio::read_exact(st, [0, 0]));
-                },
-                RecvIdentityState::ReadPayloadLen(mut read_len) => {
-                    if let Async::Ready((st, bytes)) = read_len.poll()? {
-                        let len = u16::from_be_bytes(bytes) as usize;
-                        let buf = vec![0; len];
-                        self.state = RecvIdentityState::ReadPayload(nio::read_exact(st, buf));
-                    } else {
-                        self.state = RecvIdentityState::ReadPayloadLen(read_len);
-                        return Ok(Async::NotReady);
-                    }
-                },
-                RecvIdentityState::ReadPayload(mut read_payload) => {
-                    if let Async::Ready((mut st, bytes)) = read_payload.poll()? {
-                        let pb: payload_proto::NoiseHandshakePayload = protobuf::parse_from_bytes(&bytes)?;
-                        if !pb.identity_key.is_empty() {
-                            let pk = identity::PublicKey::from_protobuf_encoding(pb.get_identity_key())
-                                .map_err(|_| NoiseError::InvalidKey)?;
-                            if let Some(ref k) = st.id_remote_pubkey {
-                                if k != &pk {
-                                    return Err(NoiseError::InvalidKey)
-                                }
-                            }
-                            st.id_remote_pubkey = Some(pk);
-                        }
-                        if !pb.identity_sig.is_empty() {
-                            st.dh_remote_pubkey_sig = Some(pb.identity_sig)
-                        }
-                        return Ok(Async::Ready(st))
-                    } else {
-                        self.state = RecvIdentityState::ReadPayload(read_payload);
-                        return Ok(Async::NotReady)
-                    }
-                },
-                RecvIdentityState::Done => panic!("RecvIdentity polled after completion")
-=======
     let mut len_buf = [0,0];
     state.io.read_exact(&mut len_buf).await?;
     let len = u16::from_be_bytes(len_buf) as usize;
@@ -417,7 +373,6 @@
         if let Some(ref k) = state.id_remote_pubkey {
             if k != &pk {
                 return Err(NoiseError::InvalidKey)
->>>>>>> 5e0bb103
             }
         }
         state.id_remote_pubkey = Some(pk);
@@ -434,57 +389,9 @@
 where
     T: AsyncWrite + Unpin,
 {
-<<<<<<< HEAD
-    type Error = NoiseError;
-    type Item = State<T>;
-
-    fn poll(&mut self) -> Poll<Self::Item, Self::Error> {
-        loop {
-            match mem::replace(&mut self.state, SendIdentityState::Done) {
-                SendIdentityState::Init(st) => {
-                    let mut pb = payload_proto::NoiseHandshakePayload::new();
-                    if st.send_identity {
-                        pb.set_identity_key(st.identity.public.clone().into_protobuf_encoding());
-                    }
-                    if let Some(ref sig) = st.identity.signature {
-                        pb.set_identity_sig(sig.clone());
-                    }
-                    let pb_bytes = pb.write_to_bytes()?;
-                    let len = (pb_bytes.len() as u16).to_be_bytes();
-                    let write_len = nio::write_all(st, len);
-                    self.state = SendIdentityState::WritePayloadLen(write_len, pb_bytes);
-                },
-                SendIdentityState::WritePayloadLen(mut write_len, payload) => {
-                    if let Async::Ready((st, _)) = write_len.poll()? {
-                        self.state = SendIdentityState::WritePayload(nio::write_all(st, payload));
-                    } else {
-                        self.state = SendIdentityState::WritePayloadLen(write_len, payload);
-                        return Ok(Async::NotReady)
-                    }
-                },
-                SendIdentityState::WritePayload(mut write_payload) => {
-                    if let Async::Ready((st, _)) = write_payload.poll()? {
-                        self.state = SendIdentityState::Flush(st);
-                    } else {
-                        self.state = SendIdentityState::WritePayload(write_payload);
-                        return Ok(Async::NotReady)
-                    }
-                },
-                SendIdentityState::Flush(mut st) => {
-                    if !st.poll_flush()?.is_ready() {
-                        self.state = SendIdentityState::Flush(st);
-                        return Ok(Async::NotReady)
-                    }
-                    return Ok(Async::Ready(st))
-                },
-                SendIdentityState::Done => panic!("SendIdentity polled after completion")
-            }
-        }
-=======
     let mut pb = payload_proto::NoiseHandshakePayload::default();
     if state.send_identity {
         pb.identity_key = state.identity.public.clone().into_protobuf_encoding()
->>>>>>> 5e0bb103
     }
     if let Some(ref sig) = state.identity.signature {
         pb.identity_sig = sig.clone()
